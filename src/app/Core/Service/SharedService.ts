// SharedService.ts - 개선된 버전 (동적 그룹/채널 추가 지원)
import { Injectable, signal, computed, effect } from '@angular/core';
import { Router } from '@angular/router';
import { UserStatus, UserJoinList } from '../Models/user';
import { ChatMessage } from '../../Channel/Models/chatMessage';
import { UserService } from './UserService';

// 타입 정의
type JoinListItem = {
  groupname: string;
  clubList: string[];
};

export interface LoadingState {
  user: boolean;
  userJoinList: boolean;
  groups: boolean;
  channels: boolean;
}

export interface NavigationState {
  shouldRedirectToJoin: boolean;
  redirectReason: 'no_groups' | 'no_channels' | null;
  lastAttemptedTab: string | null;
}

@Injectable({
  providedIn: 'root'
})
export class SharedStateService {
  // === 기본 Signals ===
  private _activeTab = signal<string>('home');
  private _selectedGroup = signal<string | null>(null);
  private _selectedChannel = signal<string | null>(null);
  private _currentUser = signal<UserStatus | null>(null);
  private _loadingState = signal<LoadingState>({
    user: false,
    userJoinList: false,
    groups: false,
    channels: false
  });
  private _messages = signal<ChatMessage[]>([]);
  private _sidebarExpanded = signal(false);
  private _expandedSections = signal<string[]>([]);
  private _userJoinList = signal<UserJoinList | null>(null);
  private _initialized = signal(false);
  private _error = signal<string | null>(null);
  
  // === 새로운 Navigation State ===
  private _navigationState = signal<NavigationState>({
    shouldRedirectToJoin: false,
    redirectReason: null,
    lastAttemptedTab: null
  });

  // === 읽기 전용 Signals ===
  readonly activeTab = this._activeTab.asReadonly();
  readonly selectedGroup = this._selectedGroup.asReadonly();
  readonly selectedChannel = this._selectedChannel.asReadonly();
  readonly currentUser = this._currentUser.asReadonly();
  readonly loadingState = this._loadingState.asReadonly();
  readonly messages = this._messages.asReadonly();
  readonly sidebarExpanded = this._sidebarExpanded.asReadonly();
  readonly expandedSections = this._expandedSections.asReadonly();
  readonly userJoinList = this._userJoinList.asReadonly();
  readonly initialized = this._initialized.asReadonly();
  readonly error = this._error.asReadonly();
  readonly navigationState = this._navigationState.asReadonly();

  // === Computed Signals ===
  readonly isLoading = computed(() => {
    const state = this.loadingState();
    return state.user || state.userJoinList || state.groups || state.channels;
  });

  readonly isChannelSelected = computed(() => 
    this.selectedChannel() !== null
  );

  readonly isGroupSelected = computed(() => 
    this.selectedGroup() !== null
  );

  readonly availableGroups = computed(() => {
    return this.userJoinList()?.joinList || [];
  });

  readonly hasGroups = computed(() => {
    return this.availableGroups().length > 0;
  });

  readonly hasChannels = computed(() => {
    const groups = this.availableGroups();
    return groups.some(group => group.clubList.length > 0);
  });

  readonly canUseGroupFeatures = computed(() => {
    return this.hasGroups() && this.hasChannels();
  });

  readonly currentPageTitle = computed(() => {
    const tab = this.activeTab();
    const group = this.selectedGroup();
    const channel = this.selectedChannel();
    
    if (channel && group) {
      return this.getChannelTitle(group, channel);
    } else if (group) {
      return this.getGroupTitle(group);
    } else {
      return this.getTabTitle(tab);
    }
  });

<<<<<<< HEAD
  readonly shouldShowSidebar = computed(() => 
    true // 메뉴바는 항상 표시
  );
=======
  readonly shouldShowSidebar = computed(() => true);
>>>>>>> fe2059ea

  readonly shouldShowGroupBar = computed(() => 
    this.activeTab() === 'group' && this.sidebarExpanded()
  );

  readonly channelInfo = computed(() => {
    const group = this.selectedGroup();
    const channel = this.selectedChannel();
    
    if (!group || !channel) return null;
    
    return {
      groupName: group,
      channelName: channel,
      name: this.getChannelName(channel),
      description: this.getChannelDescription(group, channel)
    };
  });

  readonly hasValidData = computed(() => {
    return this.initialized() && this.currentUser() !== null && this.userJoinList() !== null;
  });

  // 새로 추가: 빈 목록인지 확인
  readonly hasJoinedGroups = computed(() => {
    const joinList = this.userJoinList();
    return joinList ? joinList.joinList.length > 0 : false;
  });

  // === Constructor ===
<<<<<<< HEAD
  constructor(private userService: UserService) {
=======
  constructor(private userService: UserService, private router: Router) {
    // 초기화 효과
>>>>>>> fe2059ea
    effect(() => {
      if (!this.initialized()) {
        this.initializeUserData();
      }
    });

    effect(() => {
      const error = this.error();
      if (error) {
        console.error('SharedStateService Error:', error);
      }
    });

    // 가입 상태 모니터링 및 자동 리다이렉트
    effect(() => {
      if (this.initialized() && this.hasValidData()) {
        this.checkJoinStatusAndRedirect();
      }
    });
  }

  private async initializeUserData(): Promise<void> {
    if (this.initialized()) return;

    try {
      this.setError(null);
      this.setLoadingState('user', true);
      this.setLoadingState('userJoinList', true);

      // 병렬로 데이터 로드
      const [user, joinList] = await Promise.allSettled([
        this.loadUserStatus(),
        this.loadUserJoinList()
      ]);

      // 사용자 상태 처리
      if (user.status === 'fulfilled' && user.value) {
        this.setCurrentUser(user.value);
      } else if (user.status === 'rejected') {
        console.error('Failed to load user status:', user.reason);
        this.setError('사용자 정보를 불러올 수 없습니다.');
      }

<<<<<<< HEAD
      // 가입 목록 처리 - 빈 목록도 허용
      if (joinList.status === 'fulfilled') {
        const joinListData = joinList.value || { id: '', joinList: [] };
        this._userJoinList.set(joinListData);
        
        // 가입한 그룹이 있는 경우에만 기본 선택 설정
        if (joinListData.joinList.length > 0) {
          this.initializeDefaultSelections(joinListData);
        } else {
          console.log('User has no joined groups - skipping default selections');
        }
=======
      // 가입 목록 처리
      if (joinList.status === 'fulfilled' && joinList.value) {
        this._userJoinList.set(joinList.value);
        console.log('User join list loaded:', joinList.value);
>>>>>>> fe2059ea
      } else if (joinList.status === 'rejected') {
        console.error('Failed to load user join list:', joinList.reason);
        // 빈 목록으로 초기화 (에러로 처리하지 않음)
        this._userJoinList.set({ id: '', joinList: [] });
        console.log('Initialized with empty join list due to error');
      }

      this._initialized.set(true);
      console.log('SharedStateService initialized successfully', {
        hasUser: !!this.currentUser(),
        hasJoinedGroups: this.hasJoinedGroups()
      });

    } catch (error) {
      console.error('Error initializing SharedStateService:', error);
      this.setError('초기화 중 오류가 발생했습니다.');
    } finally {
      this.setLoadingState('user', false);
      this.setLoadingState('userJoinList', false);
    }
  }

  // === 새로운 가입 상태 확인 및 리다이렉트 로직 ===
  private checkJoinStatusAndRedirect(): void {
    const hasGroups = this.hasGroups();
    const hasChannels = this.hasChannels();
    const currentTab = this.activeTab();

    console.log('Checking join status:', {
      hasGroups,
      hasChannels,
      currentTab,
      availableGroups: this.availableGroups()
    });

    // 그룹이 없는 경우
    if (!hasGroups) {
      console.log('No groups found, redirecting to member dashboard');
      this.handleNoGroups();
      return;
    }

    // 그룹은 있지만 채널이 없는 경우
    if (!hasChannels) {
      console.log('Groups found but no channels, redirecting to member dashboard');
      this.handleNoChannels();
      return;
    }

    // 그룹과 채널이 모두 있는 경우 - 기본 선택 설정
    if (currentTab === 'group' && (!this.selectedGroup() || !this.selectedChannel())) {
      this.initializeDefaultSelections();
    }

    // 리다이렉트 플래그 해제
    this._navigationState.update(state => ({
      ...state,
      shouldRedirectToJoin: false,
      redirectReason: null
    }));
  }

  private handleNoGroups(): void {
    this._navigationState.update(state => ({
      shouldRedirectToJoin: true,
      redirectReason: 'no_groups',
      lastAttemptedTab: this.activeTab()
    }));

    // group/join 페이지로 리다이렉트
    this.router.navigate(['/group/join']);
    
    console.log('User needs to join groups first - redirecting to /group/join');
  }

  private handleNoChannels(): void {
    this._navigationState.update(state => ({
      shouldRedirectToJoin: true,
      redirectReason: 'no_channels',
      lastAttemptedTab: this.activeTab()
    }));

    // group/join 페이지로 리다이렉트
    this.router.navigate(['/group/join']);
    
    console.log('User needs to join channels first - redirecting to /group/join');
  }

  private initializeDefaultSelections(): void {
    const groups = this.availableGroups();
    if (groups.length === 0) return;

    const firstGroup = groups[0];
    
    // 첫 번째 그룹을 확장 상태로 설정
    this._expandedSections.set([firstGroup.groupname]);
    
    // 첫 번째 그룹 선택
    this.setSelectedGroup(firstGroup.groupname);
    
    // 첫 번째 채널 선택 (있는 경우)
    if (firstGroup.clubList.length > 0) {
      this.setSelectedChannel(firstGroup.clubList[0], firstGroup.groupname);
    }

    console.log('Default selections initialized:', {
      group: firstGroup.groupname,
      channel: firstGroup.clubList[0] || null
    });
  }

  // === 가입 완료 후 호출할 메서드 ===
  async onUserJoinedGroup(groupName: string): Promise<void> {
    console.log('User joined group:', groupName);
    
    try {
      // 사용자 가입 목록 새로고침
      await this.refreshUserJoinList();
      
      // 가입한 그룹을 자동 선택
      this.setSelectedGroup(groupName);
      
      // 그룹 탭으로 이동
      this.setActiveTab('group');
      
      console.log('Successfully switched to new group:', groupName);
    } catch (error) {
      console.error('Error handling group join:', error);
    }
  }

  async onUserJoinedChannel(groupName: string, channelName: string): Promise<void> {
    console.log('User joined channel:', { groupName, channelName });
    
    try {
      // 사용자 가입 목록 새로고침
      await this.refreshUserJoinList();
      
      // 해당 그룹과 채널 선택
      this.setSelectedGroup(groupName);
      this.setSelectedChannel(channelName, groupName);
      
      // 그룹 탭으로 이동
      this.setActiveTab('group');
      
      console.log('Successfully switched to new channel:', { groupName, channelName });
    } catch (error) {
      console.error('Error handling channel join:', error);
    }
  }

  // === 개선된 탭 액션 ===
  setActiveTab(tab: string): void {
    const previousTab = this._activeTab();
    
    // 그룹 탭으로 이동 시 가입 상태 확인
    if (tab === 'group') {
      if (!this.canUseGroupFeatures()) {
        console.log('Cannot access group features, user needs to join groups/channels');
        
        // 가입이 필요함을 알리고 group/join 페이지로 리다이렉트
        this._navigationState.update(state => ({
          shouldRedirectToJoin: true,
          redirectReason: !this.hasGroups() ? 'no_groups' : 'no_channels',
          lastAttemptedTab: tab
        }));
        
        this.router.navigate(['/group/join']);
        return;
      }
      
      // 그룹 기능 사용 가능 - 정상 진행
      this._sidebarExpanded.set(true);
      
      // 기본 선택이 없으면 설정
      if (!this._selectedGroup() || !this._selectedChannel()) {
        this.initializeDefaultSelections();
      }
    } else {
      // 다른 탭일 때는 그룹바 숨김
      this._sidebarExpanded.set(false);
    }
    
    this._activeTab.set(tab);
    
    console.log(`Tab changed: ${previousTab} → ${tab}`, {
      selectedGroup: this._selectedGroup(),
      selectedChannel: this._selectedChannel(),
      sidebarExpanded: this._sidebarExpanded(),
      navigationState: this._navigationState()
    });
  }

  // === 가입 관련 헬퍼 메서드들 ===
  getJoinStatusMessage(): string {
    const navState = this._navigationState();
    
    if (!navState.shouldRedirectToJoin) return '';
    
    switch (navState.redirectReason) {
      case 'no_groups':
        return '그룹 채팅을 이용하려면 먼저 그룹에 가입해주세요.';
      case 'no_channels':
        return '그룹에는 가입했지만, 채널에 가입해주세요.';
      default:
        return '그룹 또는 채널에 가입이 필요합니다.';
    }
  }

  canReturnToPreviousTab(): boolean {
    const navState = this._navigationState();
    return navState.lastAttemptedTab !== null && this.canUseGroupFeatures();
  }

  returnToPreviousTab(): void {
    const navState = this._navigationState();
    
    if (navState.lastAttemptedTab && this.canUseGroupFeatures()) {
      this.setActiveTab(navState.lastAttemptedTab);
      
      // 네비게이션 상태 리셋
      this._navigationState.update(state => ({
        shouldRedirectToJoin: false,
        redirectReason: null,
        lastAttemptedTab: null
      }));
    }
  }

<<<<<<< HEAD
  // === 새로 추가: 그룹/채널 동적 추가 메서드들 ===
  
  /**
   * 새로운 그룹을 사용자 가입 목록에 추가
   */
  addUserGroup(groupName: string): void {
    const currentJoinList = this._userJoinList();
    
    if (!currentJoinList) {
      console.error('Cannot add group - no join list initialized');
      return;
    }

    // 이미 존재하는 그룹인지 확인
    const existingGroup = currentJoinList.joinList.find(item => item.groupname === groupName);
    if (existingGroup) {
      console.log('Group already exists in join list:', groupName);
      return;
    }

    // 새 그룹 추가
    const newGroupItem: JoinListItem = {
      groupname: groupName,
      clubList: []
    };

    const updatedJoinList: UserJoinList = {
      ...currentJoinList,
      joinList: [...currentJoinList.joinList, newGroupItem]
    };

    this._userJoinList.set(updatedJoinList);
    
    // 확장된 섹션에 추가
    this._expandedSections.update(sections => [...sections, groupName]);
    
    console.log('Group added to join list:', groupName);

    // 첫 번째 그룹이라면 자동 선택 (그룹 탭에서)
    if (currentJoinList.joinList.length === 0 && this.activeTab() === 'group') {
      this.setSelectedGroup(groupName);
    }
  }

  /**
   * 그룹에 새로운 채널들을 추가
   */
  addUserChannels(groupName: string, channelNames: string[]): void {
    const currentJoinList = this._userJoinList();
    
    if (!currentJoinList) {
      console.error('Cannot add channels - no join list initialized');
      return;
    }

    const groupIndex = currentJoinList.joinList.findIndex(item => item.groupname === groupName);
    if (groupIndex === -1) {
      console.error('Cannot add channels - group not found:', groupName);
      return;
    }

    const updatedJoinList = { ...currentJoinList };
    const targetGroup = { ...updatedJoinList.joinList[groupIndex] };
    
    // 중복 제거하여 채널 추가
    const existingChannels = new Set(targetGroup.clubList);
    const newChannels = channelNames.filter(channel => !existingChannels.has(channel));
    
    if (newChannels.length === 0) {
      console.log('No new channels to add for group:', groupName);
      return;
    }

    targetGroup.clubList = [...targetGroup.clubList, ...newChannels];
    updatedJoinList.joinList[groupIndex] = targetGroup;
    
    this._userJoinList.set(updatedJoinList);
    
    console.log('Channels added to group:', { groupName, newChannels });

    // 첫 번째 채널이라면 자동 선택 (그룹이 현재 선택된 상태에서)
    if (targetGroup.clubList.length === newChannels.length && 
        this.selectedGroup() === groupName && 
        !this.selectedChannel()) {
      this.setSelectedChannel(newChannels[0], groupName);
    }
  }

  /**
   * 그룹과 채널을 한번에 추가 (GroupJoin에서 사용)
   */
  addUserGroupWithChannels(groupName: string, channelNames: string[]): void {
    console.log('Adding group with channels:', { groupName, channelNames });
    
    const currentJoinList = this._userJoinList();
    
    if (!currentJoinList) {
      console.error('Cannot add group with channels - no join list initialized');
      return;
    }

    // 그룹이 이미 존재하는지 확인
    const existingGroupIndex = currentJoinList.joinList.findIndex(item => item.groupname === groupName);
    
    if (existingGroupIndex !== -1) {
      // 기존 그룹에 채널만 추가
      this.addUserChannels(groupName, channelNames);
    } else {
      // 새 그룹을 채널과 함께 추가
      const newGroupItem: JoinListItem = {
        groupname: groupName,
        clubList: [...channelNames]
      };

      const updatedJoinList: UserJoinList = {
        ...currentJoinList,
        joinList: [...currentJoinList.joinList, newGroupItem]
      };

      this._userJoinList.set(updatedJoinList);
      
      // 확장된 섹션에 추가
      this._expandedSections.update(sections => [...sections, groupName]);
      
      console.log('New group with channels added:', { groupName, channelNames });

      // 첫 번째 그룹이거나 그룹 탭에서 선택된 그룹이 없다면 자동 선택
      if ((currentJoinList.joinList.length === 0 || !this.selectedGroup()) && 
          this.activeTab() === 'group') {
        this.setSelectedGroup(groupName);
        if (channelNames.length > 0) {
          this.setSelectedChannel(channelNames[0], groupName);
        }
      }
    }
  }

  /**
   * 그룹 제거 (탈퇴 시 사용)
   */
  removeUserGroup(groupName: string): void {
    const currentJoinList = this._userJoinList();
    
    if (!currentJoinList) {
      console.error('Cannot remove group - no join list initialized');
      return;
    }

    const updatedJoinList: UserJoinList = {
      ...currentJoinList,
      joinList: currentJoinList.joinList.filter(item => item.groupname !== groupName)
    };

    this._userJoinList.set(updatedJoinList);
    
    // 확장된 섹션에서 제거
    this._expandedSections.update(sections => sections.filter(section => section !== groupName));
    
    // 현재 선택된 그룹이라면 선택 해제
    if (this.selectedGroup() === groupName) {
      this._selectedGroup.set(null);
      this._selectedChannel.set(null);
      this.clearMessages();
    }
    
    console.log('Group removed from join list:', groupName);
  }

  /**
   * 특정 채널 제거 (채널 탈퇴 시 사용)
   */
  removeUserChannel(groupName: string, channelName: string): void {
    const currentJoinList = this._userJoinList();
    
    if (!currentJoinList) {
      console.error('Cannot remove channel - no join list initialized');
      return;
    }

    const groupIndex = currentJoinList.joinList.findIndex(item => item.groupname === groupName);
    if (groupIndex === -1) {
      console.error('Cannot remove channel - group not found:', groupName);
      return;
    }

    const updatedJoinList = { ...currentJoinList };
    const targetGroup = { ...updatedJoinList.joinList[groupIndex] };
    
    targetGroup.clubList = targetGroup.clubList.filter(channel => channel !== channelName);
    updatedJoinList.joinList[groupIndex] = targetGroup;
    
    this._userJoinList.set(updatedJoinList);
    
    // 현재 선택된 채널이라면 선택 해제
    if (this.selectedChannel() === channelName && this.selectedGroup() === groupName) {
      this._selectedChannel.set(null);
      this.clearMessages();
    }
    
    console.log('Channel removed from group:', { groupName, channelName });
  }

  // === 기존 메서드들 ===
=======
  // === 기존 메서드들 유지 ===
>>>>>>> fe2059ea
  async refreshUserJoinList(): Promise<void> {
    this.setLoadingState('userJoinList', true);
    try {
      this.userService['cacheService']?.removeCache('userJoinList');
      
      const joinList = await this.loadUserJoinList();
      if (joinList) {
        this._userJoinList.set(joinList);
        console.log('User join list refreshed successfully');
        this.validateCurrentSelections();
      } else {
        // API에서 빈 결과가 왔을 때 빈 목록으로 설정
        this._userJoinList.set({ id: '', joinList: [] });
        console.log('User join list refreshed with empty result');
      }
    } catch (error) {
      console.error('Error refreshing user join list:', error);
      this.setError('가입 목록 새로고침에 실패했습니다.');
    } finally {
      this.setLoadingState('userJoinList', false);
    }
  }

  async refreshUserStatus(): Promise<void> {
    this.setLoadingState('user', true);
    try {
      this.userService['cacheService']?.removeCache('userStatus');
      
      const user = await this.loadUserStatus();
      if (user) {
        this.setCurrentUser(user);
        console.log('User status refreshed successfully');
      }
    } catch (error) {
      console.error('Error refreshing user status:', error);
      this.setError('사용자 상태 새로고침에 실패했습니다.');
    } finally {
      this.setLoadingState('user', false);
    }
  }

<<<<<<< HEAD
  private validateCurrentSelections(): void {
    const joinList = this._userJoinList();
    if (!joinList) return;

    const selectedGroup = this._selectedGroup();
    const selectedChannel = this._selectedChannel();

    if (selectedGroup) {
      const group = joinList.joinList.find(g => g.groupname === selectedGroup);
      if (!group) {
        console.log('Selected group no longer exists, clearing selection');
        this._selectedGroup.set(null);
        this._selectedChannel.set(null);
        return;
      }

      if (selectedChannel && !group.clubList.includes(selectedChannel)) {
        console.log('Selected channel no longer exists, clearing channel selection');
        this._selectedChannel.set(null);
      }
    }
  }

  setActiveTab(tab: string): void {
    const previousTab = this._activeTab();
    this._activeTab.set(tab);
    
    if (tab === 'group') {
      this._sidebarExpanded.set(true);
      
      // 가입한 그룹이 있는 경우에만 기본 선택
      if (!this._selectedGroup() && this.hasJoinedGroups()) {
        const firstGroup = this.availableGroups()[0];
        this.setSelectedGroup(firstGroup.groupname);
        
        if (firstGroup.clubList.length > 0) {
          this.setSelectedChannel(firstGroup.clubList[0], firstGroup.groupname);
        }
      }
    } else {
      this._sidebarExpanded.set(false);
    }
    
    console.log(`Tab changed: ${previousTab} → ${tab}`, {
      selectedGroup: this._selectedGroup(),
      selectedChannel: this._selectedChannel(),
      sidebarExpanded: this._sidebarExpanded(),
      hasJoinedGroups: this.hasJoinedGroups()
    });
  }

=======
  private async loadUserStatus(): Promise<UserStatus | null> {
    try {
      return await this.userService.getUserStatus() || null;
    } catch (error) {
      console.error('Error loading user status:', error);
      throw error;
    }
  }

  private async loadUserJoinList(): Promise<UserJoinList | null> {
    try {
      return await this.userService.getUserJoinList() || null;
    } catch (error) {
      console.error('Error loading user join list:', error);
      throw error;
    }
  }

  // === 나머지 기존 메서드들은 동일하게 유지 ===
>>>>>>> fe2059ea
  setSelectedGroup(groupId: string | null): void {
    if (!this.isValidGroup(groupId)) {
      console.warn('Invalid group ID:', groupId);
      return;
    }

    const previousGroup = this._selectedGroup();
    this._selectedGroup.set(groupId);
    this._selectedChannel.set(null);
    this.clearMessages();
    
    if (groupId && !this._expandedSections().includes(groupId)) {
      this._expandedSections.update(sections => [...sections, groupId]);
    }
    
    console.log(`Group changed: ${previousGroup} → ${groupId}`);
  }

  setSelectedChannel(channelId: string | null, groupId?: string): void {
    if (groupId && !this.isValidGroup(groupId)) {
      console.warn('Invalid group ID for channel:', groupId);
      return;
    }

    if (channelId && !this.isValidChannel(channelId, groupId || this._selectedGroup())) {
      console.warn('Invalid channel ID:', channelId);
      return;
    }

    const previousChannel = this._selectedChannel();
    
    if (groupId) {
      this._selectedGroup.set(groupId);
    }
    this._selectedChannel.set(channelId);
    this.clearMessages();
    
    if (channelId) {
      this.loadChannelMessages(channelId);
    }
    
    console.log(`Channel changed: ${previousChannel} → ${channelId}`, { groupId });
  }

<<<<<<< HEAD
=======
  // [기존의 다른 메서드들은 모두 동일하게 유지]
  private validateCurrentSelections(): void {
    const joinList = this._userJoinList();
    if (!joinList) return;

    const selectedGroup = this._selectedGroup();
    const selectedChannel = this._selectedChannel();

    if (selectedGroup) {
      const group = joinList.joinList.find(g => g.groupname === selectedGroup);
      if (!group) {
        console.log('Selected group no longer exists, clearing selection');
        this._selectedGroup.set(null);
        this._selectedChannel.set(null);
        return;
      }

      if (selectedChannel && !group.clubList.includes(selectedChannel)) {
        console.log('Selected channel no longer exists, clearing channel selection');
        this._selectedChannel.set(null);
      }
    }
  }

>>>>>>> fe2059ea
  private isValidGroup(groupId: string | null): boolean {
    if (!groupId) return true;
    const joinList = this._userJoinList();
    return joinList?.joinList.some(g => g.groupname === groupId) || false;
  }

  private isValidChannel(channelId: string | null, groupId: string | null): boolean {
    if (!channelId || !groupId) return true;
    const joinList = this._userJoinList();
    const group = joinList?.joinList.find(g => g.groupname === groupId);
    return group?.clubList.includes(channelId) || false;
  }

<<<<<<< HEAD
=======
  // [나머지 모든 기존 메서드들 동일하게 유지]
>>>>>>> fe2059ea
  private setLoadingState(key: keyof LoadingState, loading: boolean): void {
    this._loadingState.update(state => ({
      ...state,
      [key]: loading
    }));
  }

  private setError(error: string | null): void {
    this._error.set(error);
  }

  clearError(): void {
    this.setError(null);
  }

  setCurrentUser(user: UserStatus | null): void {
    this._currentUser.set(user);
  }

  addMessage(message: ChatMessage): void {
    this._messages.update(messages => [...messages, message]);
    
    if (message.userId === this.currentUser()?.id) {
      setTimeout(() => {
        this.addBotResponse(message.content);
      }, 1000 + Math.random() * 2000);
    }
  }

  clearMessages(): void {
    this._messages.set([]);
  }

  toggleSidebar(): void {
    if (this._activeTab() === 'group') {
      this._sidebarExpanded.update(expanded => !expanded);
    }
  }

  setSidebarExpanded(expanded: boolean): void {
    this._sidebarExpanded.set(expanded);
  }

  toggleSection(sectionId: string): void {
    const wasExpanded = this._expandedSections().includes(sectionId);
    
    this._expandedSections.update(sections => {
      if (sections.includes(sectionId)) {
        return sections.filter(id => id !== sectionId);
      } else {
        return [...sections, sectionId];
      }
    });

    if (!wasExpanded) {
      this.setSelectedGroup(sectionId);
    }
  }

  private addBotResponse(userMessage: string): void {
    const responses = [
      '좋은 아이디어네요! 👍',
      '저도 한번 시도해볼게요!',
      '정말 유용한 정보 감사합니다!',
      '함께 도전해봐요! 💪',
      '멋진 경험이었겠어요!',
      '더 자세히 알고 싶어요!'
    ];

    const botMessage: ChatMessage = {
      id: Date.now().toString(),
      userId: 'bot',
      username: '도우미',
      content: responses[Math.floor(Math.random() * responses.length)],
      timestamp: new Date(),
      type: 'text',
      channelId: this.selectedChannel() || 'general'
    };

    this._messages.update(messages => [...messages, botMessage]);
  }

  private async loadChannelMessages(channelId: string): Promise<void> {
    setTimeout(() => {
      const demoMessages = this.getDemoMessages(channelId);
      this._messages.set(demoMessages);
    }, 300);
  }

  private getDemoMessages(channelId: string): ChatMessage[] {
    return [];
  }

  private getTabTitle(tab: string): string {
    const titles: { [key: string]: string } = {
      'home': '홈',
      'group': '그룹',
      'activity': '통계',
      'member': '관리'
    };
    return titles[tab] || '홈';
  }

  private getGroupTitle(groupName: string): string {
    const joinList = this._userJoinList();
    const group = joinList?.joinList.find(g => g.groupname === groupName);
    return group?.groupname || groupName;
  }

  private getChannelTitle(groupName: string, channelName: string): string {
    return `${groupName} - ${channelName}`;
  }

  private getChannelName(channelId: string): string {
    return channelId;
  }

  private getChannelDescription(groupId: string, channelId: string): string {
    return `${groupId} 그룹의 ${channelId} 채널입니다.`;
  }

  getGroupChannels(groupName: string): string[] {
    const joinList = this._userJoinList();
    const group = joinList?.joinList.find(g => g.groupname === groupName);
    return group?.clubList || [];
  }

  findGroupForChannel(channelId: string): string | null {
    const joinList = this._userJoinList();
    if (!joinList) return null;

    for (const group of joinList.joinList) {
      if (group.clubList.includes(channelId)) {
        return group.groupname;
      }
    }
    return null;
  }

  isActiveTab(tab: string): boolean {
    return this.activeTab() === tab;
  }

  isActiveGroup(groupId: string): boolean {
    return this.selectedGroup() === groupId;
  }

  isActiveChannel(channelId: string): boolean {
    return this.selectedChannel() === channelId;
  }

  isSectionExpanded(sectionId: string): boolean {
    return this.expandedSections().includes(sectionId);
  }

  async restart(): Promise<void> {
    this.reset();
    await this.initializeUserData();
  }

  reset(): void {
    this._activeTab.set('home');
    this._selectedGroup.set(null);
    this._selectedChannel.set(null);
    this._currentUser.set(null);
    this._loadingState.set({
      user: false,
      userJoinList: false,
      groups: false,
      channels: false
    });
    this._messages.set([]);
    this._sidebarExpanded.set(false);
    this._expandedSections.set([]);
    this._userJoinList.set(null);
    this._initialized.set(false);
    this._error.set(null);
    this._navigationState.set({
      shouldRedirectToJoin: false,
      redirectReason: null,
      lastAttemptedTab: null
    });
    console.log('SharedStateService reset completed');
  }
}<|MERGE_RESOLUTION|>--- conflicted
+++ resolved
@@ -112,13 +112,9 @@
     }
   });
 
-<<<<<<< HEAD
   readonly shouldShowSidebar = computed(() => 
     true // 메뉴바는 항상 표시
   );
-=======
-  readonly shouldShowSidebar = computed(() => true);
->>>>>>> fe2059ea
 
   readonly shouldShowGroupBar = computed(() => 
     this.activeTab() === 'group' && this.sidebarExpanded()
@@ -149,12 +145,7 @@
   });
 
   // === Constructor ===
-<<<<<<< HEAD
   constructor(private userService: UserService) {
-=======
-  constructor(private userService: UserService, private router: Router) {
-    // 초기화 효과
->>>>>>> fe2059ea
     effect(() => {
       if (!this.initialized()) {
         this.initializeUserData();
@@ -198,7 +189,6 @@
         this.setError('사용자 정보를 불러올 수 없습니다.');
       }
 
-<<<<<<< HEAD
       // 가입 목록 처리 - 빈 목록도 허용
       if (joinList.status === 'fulfilled') {
         const joinListData = joinList.value || { id: '', joinList: [] };
@@ -210,12 +200,6 @@
         } else {
           console.log('User has no joined groups - skipping default selections');
         }
-=======
-      // 가입 목록 처리
-      if (joinList.status === 'fulfilled' && joinList.value) {
-        this._userJoinList.set(joinList.value);
-        console.log('User join list loaded:', joinList.value);
->>>>>>> fe2059ea
       } else if (joinList.status === 'rejected') {
         console.error('Failed to load user join list:', joinList.reason);
         // 빈 목록으로 초기화 (에러로 처리하지 않음)
@@ -445,7 +429,6 @@
     }
   }
 
-<<<<<<< HEAD
   // === 새로 추가: 그룹/채널 동적 추가 메서드들 ===
   
   /**
@@ -649,9 +632,6 @@
   }
 
   // === 기존 메서드들 ===
-=======
-  // === 기존 메서드들 유지 ===
->>>>>>> fe2059ea
   async refreshUserJoinList(): Promise<void> {
     this.setLoadingState('userJoinList', true);
     try {
@@ -693,7 +673,6 @@
     }
   }
 
-<<<<<<< HEAD
   private validateCurrentSelections(): void {
     const joinList = this._userJoinList();
     if (!joinList) return;
@@ -745,27 +724,6 @@
     });
   }
 
-=======
-  private async loadUserStatus(): Promise<UserStatus | null> {
-    try {
-      return await this.userService.getUserStatus() || null;
-    } catch (error) {
-      console.error('Error loading user status:', error);
-      throw error;
-    }
-  }
-
-  private async loadUserJoinList(): Promise<UserJoinList | null> {
-    try {
-      return await this.userService.getUserJoinList() || null;
-    } catch (error) {
-      console.error('Error loading user join list:', error);
-      throw error;
-    }
-  }
-
-  // === 나머지 기존 메서드들은 동일하게 유지 ===
->>>>>>> fe2059ea
   setSelectedGroup(groupId: string | null): void {
     if (!this.isValidGroup(groupId)) {
       console.warn('Invalid group ID:', groupId);
@@ -810,33 +768,6 @@
     console.log(`Channel changed: ${previousChannel} → ${channelId}`, { groupId });
   }
 
-<<<<<<< HEAD
-=======
-  // [기존의 다른 메서드들은 모두 동일하게 유지]
-  private validateCurrentSelections(): void {
-    const joinList = this._userJoinList();
-    if (!joinList) return;
-
-    const selectedGroup = this._selectedGroup();
-    const selectedChannel = this._selectedChannel();
-
-    if (selectedGroup) {
-      const group = joinList.joinList.find(g => g.groupname === selectedGroup);
-      if (!group) {
-        console.log('Selected group no longer exists, clearing selection');
-        this._selectedGroup.set(null);
-        this._selectedChannel.set(null);
-        return;
-      }
-
-      if (selectedChannel && !group.clubList.includes(selectedChannel)) {
-        console.log('Selected channel no longer exists, clearing channel selection');
-        this._selectedChannel.set(null);
-      }
-    }
-  }
-
->>>>>>> fe2059ea
   private isValidGroup(groupId: string | null): boolean {
     if (!groupId) return true;
     const joinList = this._userJoinList();
@@ -850,10 +781,6 @@
     return group?.clubList.includes(channelId) || false;
   }
 
-<<<<<<< HEAD
-=======
-  // [나머지 모든 기존 메서드들 동일하게 유지]
->>>>>>> fe2059ea
   private setLoadingState(key: keyof LoadingState, loading: boolean): void {
     this._loadingState.update(state => ({
       ...state,
