// GroupJoin.ts - 개선된 버전 (SharedService와 연동)
import { Component, signal, OnInit } from "@angular/core";
import { CommonModule } from "@angular/common";
import { MatIconModule } from "@angular/material/icon";
import { Router } from "@angular/router";
import { SharedStateService } from "../../../Core/Service/SharedService";
import { GroupService } from "../../../Core/Service/GroupService";
import { UserService } from "../../../Core/Service/UserService";
import { matchingGroup } from "../../../../environments/environtment";

interface GroupInfo {
  name: string;
  description: string;
  emoji: string;
  memberCount: number;
  activeToday?: number;
  achievementRate?: number;
  rating?: number;
  tags: string[];
}

interface ClubInfo {
  id: string;
  name: string;
  icon: string;
  description: string;
  members: number;
  activity?: string;
}

@Component({
  selector: 'app-group-join',
  templateUrl: './GroupJoin.html',
  styleUrl: './GroupJoin.css',
  imports: [CommonModule, MatIconModule],
  standalone: true
})
export class GroupJoinComponent implements OnInit {
  // 상태 관리
  currentStep = signal<number>(1);
  selectedGroup = signal<GroupInfo | null>(null);
  selectedChannels = signal<Set<string>>(new Set());
  isLoading = signal<boolean>(false);

  // 데이터
  availableGroups = signal<GroupInfo[]>([]);
  availableChannels = signal<ClubInfo[]>([]);

  constructor(
    private router: Router,
    private shared: SharedStateService,
    private groupService: GroupService,
    private userService: UserService
  ) {}

  ngOnInit(): void {
    this.loadAvailableGroups();
    this.checkCurrentUserState();
  }

  private checkCurrentUserState(): void {
    // 현재 사용자의 가입 상태 확인
    const hasGroups = this.shared.hasGroups();
    const hasChannels = this.shared.hasChannels();
    
    console.log('Current user join status:', { hasGroups, hasChannels });
    
    // 이미 그룹과 채널이 모두 있는 경우 알림
    if (hasGroups && hasChannels) {
      console.log('User already has groups and channels');
      // 사용자가 의도적으로 추가 가입을 원할 수 있으므로 계속 진행
    }
  }

  private async loadAvailableGroups(): Promise<void> {
    try {
      let groups: string[] | null = await this.groupService.getGroupList();
      let viewGroups: GroupInfo[] = [];
      
      if (groups) {
        // 비동기 처리를 위해 Promise.all 사용
        const groupInfoPromises = groups.map(async (group: string, index: number) => {
          let info = await this.groupService.getGroupInfo(group);
          if (info) {
            return {
              name: info.name,
<<<<<<< HEAD
              description: info.description ? info.description : '',
              emoji: info.icon ? info.icon : '👥',
              memberCount: info.memberNum,
              activeToday: info.questSuccessNum ? Math.max(...info.questSuccessNum) : 0,
=======
              description: info.description || '',
              emoji: info.icon || '👥',
              memberCount: info.memberNum,
              activeToday: info.questSuccessNum ? Math.max(...info.questSuccessNum) : 0,
              achievementRate: this.calculateAchievementRate(info.questSuccessNum, info.memberNum),
              rating: this.calculateRating(info.questSuccessNum),
>>>>>>> fe2059ea
              tags: info.tag || []
            };
          } else {
            return {
<<<<<<< HEAD
              name: matchingGroup[index].name,
              description: matchingGroup[index].description,
              emoji: matchingGroup[index].emoji,
              memberCount: matchingGroup[index].memberCount,
              tags: matchingGroup[index].tags
=======
              name: matchingGroup[index]?.name || group,
              description: matchingGroup[index]?.description || '',
              emoji: matchingGroup[index]?.emoji || '👥',
              memberCount: matchingGroup[index]?.memberCount || 0,
              achievementRate: matchingGroup[index]?.achievementRate || 75,
              rating: matchingGroup[index]?.rating || 4.5,
              tags: matchingGroup[index]?.tags || []
>>>>>>> fe2059ea
            };
          }
        });
        
        viewGroups = await Promise.all(groupInfoPromises);
      } else {
<<<<<<< HEAD
=======
        // 백업 데이터 사용
>>>>>>> fe2059ea
        viewGroups = matchingGroup.map((group: any) => ({
          name: group.name,
          description: group.description,
          emoji: group.emoji,
          memberCount: group.memberCount,
<<<<<<< HEAD
=======
          achievementRate: group.achievementRate || 75,
          rating: group.rating || 4.5,
>>>>>>> fe2059ea
          tags: group.tags
        }));
      }
      
      this.availableGroups.set(viewGroups);
    } catch (error) {
      console.error('Error loading available groups:', error);
<<<<<<< HEAD
      // 실패 시 기본 그룹 목록 사용
      const viewGroups = matchingGroup.map((group: any) => ({
        name: group.name,
        description: group.description,
        emoji: group.emoji,
        memberCount: group.memberCount,
        tags: group.tags
      }));
      this.availableGroups.set(viewGroups);
    }
=======
      // 에러 시 기본 데이터 사용
      this.availableGroups.set(matchingGroup);
    }
  }

  private calculateAchievementRate(questSuccessNum?: number[], memberNum?: number): number {
    if (!questSuccessNum || !memberNum || memberNum === 0) return 0;
    const totalSuccess = questSuccessNum.reduce((sum, num) => sum + num, 0);
    const totalPossible = questSuccessNum.length * memberNum;
    return Math.round((totalSuccess / totalPossible) * 100);
  }

  private calculateRating(questSuccessNum?: number[]): number {
    if (!questSuccessNum || questSuccessNum.length === 0) return 4.0;
    const avgSuccess = questSuccessNum.reduce((sum, num) => sum + num, 0) / questSuccessNum.length;
    return Math.min(5.0, Math.max(3.0, 3.0 + (avgSuccess / 10) * 2));
>>>>>>> fe2059ea
  }

  selectGroup(group: GroupInfo): void {
    this.selectedGroup.set(group);
    this.loadChannelsForGroup(group.name);
  }

  private async loadChannelsForGroup(groupId: string): Promise<void> {
    try {
      // 그룹별 모임 데이터
      let groupInfo = await this.groupService.getGroupInfo(groupId);
      let exampleGroupInfo = matchingGroup.filter((group) => group.name === groupId);
      let clubData: ClubInfo[] = [];
      
      if (groupInfo && groupInfo.clubList) {
        clubData = groupInfo.clubList.map((club, index) => ({
<<<<<<< HEAD
          id: club.name, // 실제 클럽 이름을 ID로 사용
          name: club.name,
          icon: club.icon ? club.icon : exampleGroupInfo[0]?.emoji || '🏠',
          description: club.description ? club.description : exampleGroupInfo[0]?.description || '',
          members: club.memberNum || 0,
          activity: '활발'
        }));
      } else if (exampleGroupInfo[0]?.clubList?.length) {
        clubData = exampleGroupInfo[0].clubList.map((club, index) => ({
          id: club.name,
          name: club.name,
          icon: exampleGroupInfo[0].emoji,
          description: club.description || exampleGroupInfo[0].description,
          members: club.members ?? 0,
          activity: '활발'
        }));
      }

      this.availableChannels.set(clubData);
    } catch (error) {
      console.error('Error loading channels for group:', groupId, error);
      this.availableChannels.set([]);
    }
=======
          id: club.name, // ID를 이름으로 사용
          name: club.name,
          icon: club.icon || exampleGroupInfo[0]?.emoji || '📢',
          description: club.description || `${club.name} 채널입니다.`,
          members: club.memberNum,
          activity: this.getActivityLevel(club.memberNum)
        }));
      } else {
        // 백업 데이터 사용
        if (exampleGroupInfo[0]?.clubList?.length) {
          clubData = exampleGroupInfo[0].clubList.map((club, index) => ({
            id: club.name,
            name: club.name,
            icon: exampleGroupInfo[0].emoji,
            description: exampleGroupInfo[0].description,
            members: club.members ?? 0,
            activity: this.getActivityLevel(club.members ?? 0)
          }));
        }
      }

      this.availableChannels.set(clubData);
    } catch (error) {
      console.error('Error loading channels for group:', error);
      this.availableChannels.set([]);
    }
  }

  private getActivityLevel(memberCount: number): string {
    if (memberCount > 50) return '매우 활발';
    if (memberCount > 20) return '활발';
    if (memberCount > 5) return '보통';
    return '조용함';
>>>>>>> fe2059ea
  }

  goToChannelSelection(): void {
    if (!this.selectedGroup()) return;
    this.updateStep(2);
  }

  goBackToGroups(): void {
    this.updateStep(1);
    this.selectedChannels.set(new Set());
  }

  toggleChannel(channelId: string): void {
    const current = this.selectedChannels();
    const updated = new Set(current);
    
    if (updated.has(channelId)) {
      updated.delete(channelId);
    } else {
      updated.add(channelId);
    }
    
    this.selectedChannels.set(updated);
  }

  isChannelSelected(channelId: string): boolean {
    return this.selectedChannels().has(channelId);
  }

  hasSelectedChannels(): boolean {
    return this.selectedChannels().size > 0;
  }

  async joinSelectedGroup(): Promise<void> {
    const group = this.selectedGroup();
    const selectedChannelIds = this.selectedChannels();
    
    if (!group || selectedChannelIds.size === 0) {
      console.error('No group or channels selected');
      return;
    }

    // 현재 사용자 정보 확인
    const currentUser = this.shared.currentUser();
    if (!currentUser) {
      console.error('No current user found');
      alert('사용자 정보를 찾을 수 없습니다.');
      return;
    }

    this.isLoading.set(true);

    try {
<<<<<<< HEAD
      console.log('Starting group join process:', {
        userId: currentUser.id,
        groupName: group.name,
        selectedChannels: Array.from(selectedChannelIds)
      });

      // 1. UserService를 통해 그룹 참여
      const joinGroupSuccess = await this.userService.joinGroup(currentUser.id, group.name);
      if (!joinGroupSuccess) {
        throw new Error('그룹 참여에 실패했습니다.');
      }
      console.log('Successfully joined group:', group.name);

      // 2. UserService를 통해 채널 참여
      const joinClubSuccess = await this.userService.joinClub(
        currentUser.id, 
        group.name, 
        Array.from(selectedChannelIds)
      );
      if (!joinClubSuccess) {
        throw new Error('채널 참여에 실패했습니다.');
      }
      console.log('Successfully joined channels:', Array.from(selectedChannelIds));

      // 3. SharedStateService에 새로운 그룹과 채널 추가
      this.shared.addUserGroupWithChannels(group.name, Array.from(selectedChannelIds));
      console.log('Updated SharedStateService with new group and channels');

      // 4. 그룹 탭으로 전환하고 선택된 그룹/채널 설정
      this.shared.setActiveTab('group');
      this.shared.setSelectedGroup(group.name);
      
      // 첫 번째 선택된 채널을 자동 선택
      const firstSelectedChannel = Array.from(selectedChannelIds)[0];
      if (firstSelectedChannel) {
        this.shared.setSelectedChannel(firstSelectedChannel, group.name);
      }
=======
      const userId = this.shared.currentUser()?.id;
      if (!userId) {
        throw new Error('User not logged in');
      }

      // 그룹 가입
      await this.userService.joinGroup(userId, group.name);
      console.log('Successfully joined group:', group.name);

      // 채널 가입
      const channelNames = Array.from(channels);
      await this.userService.joinClub(userId, group.name, channelNames);
      console.log('Successfully joined channels:', channelNames);

      // SharedService에 변경사항 알림
      await this.shared.onUserJoinedGroup(group.name);
      
      // 첫 번째 채널 선택
      if (channelNames.length > 0) {
        await this.shared.onUserJoinedChannel(group.name, channelNames[0]);
      }

      // 완료 단계로 이동
      this.updateStep(3);
>>>>>>> fe2059ea

      console.log('Group join process completed successfully:', {
        group: group.name,
<<<<<<< HEAD
        channels: Array.from(selectedChannelIds),
        activeTab: this.shared.activeTab(),
        selectedGroup: this.shared.selectedGroup(),
        selectedChannel: this.shared.selectedChannel()
=======
        channels: channelNames
>>>>>>> fe2059ea
      });

      // 5. 완료 단계로 이동
      this.updateStep(3);

    } catch (error) {
      console.error('그룹 참여 실패:', error);
      
      // 사용자에게 구체적인 오류 메시지 표시
      const errorMessage = error instanceof Error ? error.message : '알 수 없는 오류가 발생했습니다.';
      alert(`그룹 참여에 실패했습니다: ${errorMessage}\n다시 시도해주세요.`);
      
      // 실패한 경우 SharedStateService 상태를 롤백할 수도 있음
      // 하지만 API 호출이 부분적으로 성공했을 수 있으므로 새로고침을 권장
      
    } finally {
      this.isLoading.set(false);
    }
  }

  goToDashboard(): void {
<<<<<<< HEAD
    console.log('Navigating to dashboard with current state:', {
      activeTab: this.shared.activeTab(),
      selectedGroup: this.shared.selectedGroup(),
      selectedChannel: this.shared.selectedChannel(),
      hasJoinedGroups: this.shared.hasJoinedGroups()
    });

    // 메인 페이지로 이동 (이미 그룹 탭으로 설정되어 있음)
    this.router.navigate(['/main']);
=======
    // SharedStateService의 네비게이션 상태 확인
    const navState = this.shared.navigationState();
    
    if (navState.lastAttemptedTab && this.shared.canReturnToPreviousTab()) {
      // 이전에 시도했던 탭으로 돌아가기
      this.shared.returnToPreviousTab();
      this.router.navigate(['/board']);
    } else {
      // 기본적으로 그룹 탭으로 이동
      this.shared.setActiveTab('group');
      this.router.navigate(['/board']);
    }
  }

  // 뒤로가기 또는 취소 버튼 (선택사항)
  goBackToMain(): void {
    // 메인 애플리케이션으로 돌아가기
    this.router.navigate(['/board']);
  }

  // 단계별 뒤로가기/취소 버튼 텍스트
  getBackButtonText(): string {
    const userInfo = this.getCurrentUserInfo();
    
    if (userInfo.hasGroups && userInfo.hasChannels) {
      return '메인으로 돌아가기';
    } else {
      return '나중에 하기';
    }
  }

  // 완료 버튼 텍스트
  getCompletionButtonText(): string {
    const navState = this.shared.navigationState();
    
    if (navState.lastAttemptedTab === 'group') {
      return '그룹 채팅 시작하기';
    } else {
      return '대시보드로 이동';
    }
>>>>>>> fe2059ea
  }

  private updateStep(step: number): void {
    this.currentStep.set(step);
  }

  // === 헬퍼 메서드들 ===
  isStep(step: number): boolean {
    return this.currentStep() === step;
  }

  isStepCompleted(step: number): boolean {
    return this.currentStep() > step;
  }

  isStepActive(step: number): boolean {
    return this.currentStep() === step;
  }

  getSelectedChannelNames(): string[] {
    const channels = this.availableChannels();
    const selected = this.selectedChannels();
    
    return channels
      .filter(channel => selected.has(channel.id))
      .map(channel => channel.name);
  }

<<<<<<< HEAD
  // === 디버깅 및 상태 확인 메서드들 ===
  
  /**
   * 현재 상태를 콘솔에 출력 (디버깅 용도)
   */
  debugCurrentState(): void {
    console.log('=== GroupJoin Current State ===');
    console.log('Current Step:', this.currentStep());
    console.log('Selected Group:', this.selectedGroup());
    console.log('Selected Channels:', Array.from(this.selectedChannels()));
    console.log('Available Groups:', this.availableGroups().length);
    console.log('Available Channels:', this.availableChannels().length);
    console.log('Is Loading:', this.isLoading());
    console.log('SharedState Initialized:', this.shared.initialized());
    console.log('SharedState Has Joined Groups:', this.shared.hasJoinedGroups());
    console.log('SharedState Current User:', this.shared.currentUser());
    console.log('================================');
  }

  /**
   * 선택된 채널이 유효한지 확인
   */
  private validateSelectedChannels(): boolean {
    const selectedChannelIds = this.selectedChannels();
    const availableChannels = this.availableChannels();
    const availableChannelIds = new Set(availableChannels.map(ch => ch.id));
    
    for (const channelId of selectedChannelIds) {
      if (!availableChannelIds.has(channelId)) {
        console.warn('Invalid channel selected:', channelId);
        return false;
      }
    }
    
    return true;
  }

  /**
   * 컴포넌트 상태 리셋 (필요시 사용)
   */
  resetComponentState(): void {
    console.log('Resetting GroupJoin component state');
    this.currentStep.set(1);
    this.selectedGroup.set(null);
    this.selectedChannels.set(new Set());
    this.isLoading.set(false);
    this.availableChannels.set([]);
  }

  /**
   * SharedStateService와의 동기화 확인
   */
  checkSharedStateSync(): boolean {
    const sharedGroups = this.shared.availableGroups();
    const selectedGroup = this.selectedGroup();
    
    if (selectedGroup) {
      const isGroupInSharedState = sharedGroups.some(g => g.groupname === selectedGroup.name);
      if (!isGroupInSharedState) {
        console.warn('Selected group not found in SharedState:', selectedGroup.name);
        return false;
      }
    }
    
    return true;
=======
  // 현재 사용자 상태 정보 (템플릿에서 사용 가능)
  getCurrentUserInfo() {
    return {
      hasGroups: this.shared.hasGroups(),
      hasChannels: this.shared.hasChannels(),
      availableGroups: this.shared.availableGroups(),
      canReturnToPrevious: this.shared.canReturnToPreviousTab()
    };
>>>>>>> fe2059ea
  }
}<|MERGE_RESOLUTION|>--- conflicted
+++ resolved
@@ -84,58 +84,30 @@
           if (info) {
             return {
               name: info.name,
-<<<<<<< HEAD
               description: info.description ? info.description : '',
               emoji: info.icon ? info.icon : '👥',
               memberCount: info.memberNum,
               activeToday: info.questSuccessNum ? Math.max(...info.questSuccessNum) : 0,
-=======
-              description: info.description || '',
-              emoji: info.icon || '👥',
-              memberCount: info.memberNum,
-              activeToday: info.questSuccessNum ? Math.max(...info.questSuccessNum) : 0,
-              achievementRate: this.calculateAchievementRate(info.questSuccessNum, info.memberNum),
-              rating: this.calculateRating(info.questSuccessNum),
->>>>>>> fe2059ea
               tags: info.tag || []
             };
           } else {
             return {
-<<<<<<< HEAD
               name: matchingGroup[index].name,
               description: matchingGroup[index].description,
               emoji: matchingGroup[index].emoji,
               memberCount: matchingGroup[index].memberCount,
               tags: matchingGroup[index].tags
-=======
-              name: matchingGroup[index]?.name || group,
-              description: matchingGroup[index]?.description || '',
-              emoji: matchingGroup[index]?.emoji || '👥',
-              memberCount: matchingGroup[index]?.memberCount || 0,
-              achievementRate: matchingGroup[index]?.achievementRate || 75,
-              rating: matchingGroup[index]?.rating || 4.5,
-              tags: matchingGroup[index]?.tags || []
->>>>>>> fe2059ea
             };
           }
         });
         
         viewGroups = await Promise.all(groupInfoPromises);
       } else {
-<<<<<<< HEAD
-=======
-        // 백업 데이터 사용
->>>>>>> fe2059ea
         viewGroups = matchingGroup.map((group: any) => ({
           name: group.name,
           description: group.description,
           emoji: group.emoji,
           memberCount: group.memberCount,
-<<<<<<< HEAD
-=======
-          achievementRate: group.achievementRate || 75,
-          rating: group.rating || 4.5,
->>>>>>> fe2059ea
           tags: group.tags
         }));
       }
@@ -143,7 +115,6 @@
       this.availableGroups.set(viewGroups);
     } catch (error) {
       console.error('Error loading available groups:', error);
-<<<<<<< HEAD
       // 실패 시 기본 그룹 목록 사용
       const viewGroups = matchingGroup.map((group: any) => ({
         name: group.name,
@@ -154,24 +125,6 @@
       }));
       this.availableGroups.set(viewGroups);
     }
-=======
-      // 에러 시 기본 데이터 사용
-      this.availableGroups.set(matchingGroup);
-    }
-  }
-
-  private calculateAchievementRate(questSuccessNum?: number[], memberNum?: number): number {
-    if (!questSuccessNum || !memberNum || memberNum === 0) return 0;
-    const totalSuccess = questSuccessNum.reduce((sum, num) => sum + num, 0);
-    const totalPossible = questSuccessNum.length * memberNum;
-    return Math.round((totalSuccess / totalPossible) * 100);
-  }
-
-  private calculateRating(questSuccessNum?: number[]): number {
-    if (!questSuccessNum || questSuccessNum.length === 0) return 4.0;
-    const avgSuccess = questSuccessNum.reduce((sum, num) => sum + num, 0) / questSuccessNum.length;
-    return Math.min(5.0, Math.max(3.0, 3.0 + (avgSuccess / 10) * 2));
->>>>>>> fe2059ea
   }
 
   selectGroup(group: GroupInfo): void {
@@ -188,7 +141,6 @@
       
       if (groupInfo && groupInfo.clubList) {
         clubData = groupInfo.clubList.map((club, index) => ({
-<<<<<<< HEAD
           id: club.name, // 실제 클럽 이름을 ID로 사용
           name: club.name,
           icon: club.icon ? club.icon : exampleGroupInfo[0]?.emoji || '🏠',
@@ -212,41 +164,6 @@
       console.error('Error loading channels for group:', groupId, error);
       this.availableChannels.set([]);
     }
-=======
-          id: club.name, // ID를 이름으로 사용
-          name: club.name,
-          icon: club.icon || exampleGroupInfo[0]?.emoji || '📢',
-          description: club.description || `${club.name} 채널입니다.`,
-          members: club.memberNum,
-          activity: this.getActivityLevel(club.memberNum)
-        }));
-      } else {
-        // 백업 데이터 사용
-        if (exampleGroupInfo[0]?.clubList?.length) {
-          clubData = exampleGroupInfo[0].clubList.map((club, index) => ({
-            id: club.name,
-            name: club.name,
-            icon: exampleGroupInfo[0].emoji,
-            description: exampleGroupInfo[0].description,
-            members: club.members ?? 0,
-            activity: this.getActivityLevel(club.members ?? 0)
-          }));
-        }
-      }
-
-      this.availableChannels.set(clubData);
-    } catch (error) {
-      console.error('Error loading channels for group:', error);
-      this.availableChannels.set([]);
-    }
-  }
-
-  private getActivityLevel(memberCount: number): string {
-    if (memberCount > 50) return '매우 활발';
-    if (memberCount > 20) return '활발';
-    if (memberCount > 5) return '보통';
-    return '조용함';
->>>>>>> fe2059ea
   }
 
   goToChannelSelection(): void {
@@ -300,7 +217,6 @@
     this.isLoading.set(true);
 
     try {
-<<<<<<< HEAD
       console.log('Starting group join process:', {
         userId: currentUser.id,
         groupName: group.name,
@@ -338,43 +254,13 @@
       if (firstSelectedChannel) {
         this.shared.setSelectedChannel(firstSelectedChannel, group.name);
       }
-=======
-      const userId = this.shared.currentUser()?.id;
-      if (!userId) {
-        throw new Error('User not logged in');
-      }
-
-      // 그룹 가입
-      await this.userService.joinGroup(userId, group.name);
-      console.log('Successfully joined group:', group.name);
-
-      // 채널 가입
-      const channelNames = Array.from(channels);
-      await this.userService.joinClub(userId, group.name, channelNames);
-      console.log('Successfully joined channels:', channelNames);
-
-      // SharedService에 변경사항 알림
-      await this.shared.onUserJoinedGroup(group.name);
-      
-      // 첫 번째 채널 선택
-      if (channelNames.length > 0) {
-        await this.shared.onUserJoinedChannel(group.name, channelNames[0]);
-      }
-
-      // 완료 단계로 이동
-      this.updateStep(3);
->>>>>>> fe2059ea
 
       console.log('Group join process completed successfully:', {
         group: group.name,
-<<<<<<< HEAD
         channels: Array.from(selectedChannelIds),
         activeTab: this.shared.activeTab(),
         selectedGroup: this.shared.selectedGroup(),
         selectedChannel: this.shared.selectedChannel()
-=======
-        channels: channelNames
->>>>>>> fe2059ea
       });
 
       // 5. 완료 단계로 이동
@@ -396,7 +282,6 @@
   }
 
   goToDashboard(): void {
-<<<<<<< HEAD
     console.log('Navigating to dashboard with current state:', {
       activeTab: this.shared.activeTab(),
       selectedGroup: this.shared.selectedGroup(),
@@ -406,48 +291,6 @@
 
     // 메인 페이지로 이동 (이미 그룹 탭으로 설정되어 있음)
     this.router.navigate(['/main']);
-=======
-    // SharedStateService의 네비게이션 상태 확인
-    const navState = this.shared.navigationState();
-    
-    if (navState.lastAttemptedTab && this.shared.canReturnToPreviousTab()) {
-      // 이전에 시도했던 탭으로 돌아가기
-      this.shared.returnToPreviousTab();
-      this.router.navigate(['/board']);
-    } else {
-      // 기본적으로 그룹 탭으로 이동
-      this.shared.setActiveTab('group');
-      this.router.navigate(['/board']);
-    }
-  }
-
-  // 뒤로가기 또는 취소 버튼 (선택사항)
-  goBackToMain(): void {
-    // 메인 애플리케이션으로 돌아가기
-    this.router.navigate(['/board']);
-  }
-
-  // 단계별 뒤로가기/취소 버튼 텍스트
-  getBackButtonText(): string {
-    const userInfo = this.getCurrentUserInfo();
-    
-    if (userInfo.hasGroups && userInfo.hasChannels) {
-      return '메인으로 돌아가기';
-    } else {
-      return '나중에 하기';
-    }
-  }
-
-  // 완료 버튼 텍스트
-  getCompletionButtonText(): string {
-    const navState = this.shared.navigationState();
-    
-    if (navState.lastAttemptedTab === 'group') {
-      return '그룹 채팅 시작하기';
-    } else {
-      return '대시보드로 이동';
-    }
->>>>>>> fe2059ea
   }
 
   private updateStep(step: number): void {
@@ -476,7 +319,6 @@
       .map(channel => channel.name);
   }
 
-<<<<<<< HEAD
   // === 디버깅 및 상태 확인 메서드들 ===
   
   /**
@@ -542,15 +384,5 @@
     }
     
     return true;
-=======
-  // 현재 사용자 상태 정보 (템플릿에서 사용 가능)
-  getCurrentUserInfo() {
-    return {
-      hasGroups: this.shared.hasGroups(),
-      hasChannels: this.shared.hasChannels(),
-      availableGroups: this.shared.availableGroups(),
-      canReturnToPrevious: this.shared.canReturnToPreviousTab()
-    };
->>>>>>> fe2059ea
   }
 }