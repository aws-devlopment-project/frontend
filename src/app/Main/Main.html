<div class="app-container">
  <!-- 로딩 상태 표시 -->
  @if (shouldShowLoading()) {
    <div class="page-placeholder">
      <div class="loading-container">
        <div class="loading-spinner"></div>
        <h2>{{ getLoadingMessage() }}</h2>
        <p>잠시만 기다려 주세요...</p>
        
        <!-- 디버그 정보 (개발 환경에서만) -->
        @if (environment.production === false) {
          <div class="debug-info">
            <details>
              <summary>디버그 정보</summary>
              <pre>{{
                {
                  initialized: sharedState.initialized(),
                  hasValidData: sharedState.hasValidData(),
                  hasJoinedGroups: sharedState.hasJoinedGroups(),
                  loadingState: sharedState.loadingState(),
                  error: sharedState.error(),
                  hasGroups: sharedState.hasGroups(),
                  hasChannels: sharedState.hasChannels(),
                  navigationState: sharedState.navigationState()
                } | json
              }}</pre>
              <div class="debug-actions">
                <button (click)="debugState()" class="secondary-button">
                  콘솔에 상태 출력
                </button>
                <button (click)="simulateGroupJoin()" class="secondary-button">
                  그룹 참여 시뮬레이션
                </button>
              </div>
            </details>
          </div>
        }
      </div>
    </div>
  }

  <!-- 에러 상태 표시 -->
  @else if (shouldShowError()) {
    <div class="page-placeholder">
      <div class="error-container">
        <div class="error-icon">⚠️</div>
        <h2>문제가 발생했습니다</h2>
        <p>{{ errorMessage() }}</p>
        
        <div class="error-actions">
          <button (click)="refreshData()" class="primary-button">
            다시 시도
          </button>
          <button (click)="clearError()" class="secondary-button">
            오류 무시
          </button>
        </div>
        
        <!-- 상세한 에러 정보 (개발 환경에서만) -->
        @if (environment.production === false) {
          <details class="error-details">
            <summary>상세 정보</summary>
            <pre>{{ errorMessage() }}</pre>
          </details>
        }
      </div>
    </div>
  }

  <!-- 정상 상태 - 메인 컨텐츠 -->
  @else if (shouldShowContent()) {
    <!-- 사이드바 - 메뉴바는 항상, 그룹바는 조건부 표시 -->
    <app-sidebar 
      (navigationChange)="onNavigationChange($event)"
      (groupSelect)="onGroupSelect($event)"
      (channelSelect)="onChannelSelect($event)">
    </app-sidebar>

    <!-- 메인 콘텐츠 영역 -->
    <div class="main-area">
      <!-- 헤더 -->
      <app-header
        [showSearch]="true"
        [currentPage]="sharedState.currentPageTitle()"
        (searchQuery)="onSearchQuery($event)"
        (notificationClick)="onNotificationClick()"
        (helpClick)="onHelpClick()"
        (profileClick)="onProfileClick()">
      </app-header>

      <!-- 콘텐츠 영역 -->
      <main class="content-area">
        @switch (sharedState.activeTab()) {
          @case ('home') {
            <app-home-dashboard></app-home-dashboard>
          }
          
          @case ('group') {
            @if (sharedState.isChannelSelected()) {
              <!-- 채널 선택됨 - 채팅 인터페이스 표시 -->
              <app-main-container></app-main-container>
            }
            @else if (sharedState.isGroupSelected()) {
              <!-- 그룹 선택됨 - 그룹 대시보드 표시 -->
              <app-group-dashboard></app-group-dashboard>
            }
            @else {
<<<<<<< HEAD
              <!-- 그룹/채널 미선택 상태 -->
              <div class="page-placeholder">
                @if (sharedState.hasJoinedGroups()) {
                  <!-- 기존 사용자 - 그룹 선택 안내 -->
                  <h2>그룹을 선택해 주세요</h2>
                  <p>{{ getGroupSelectionMessage() }}</p>
                } @else {
                  <!-- 새 사용자 - 그룹 참여 안내 -->
                  <div class="new-user-welcome">
                    <div class="welcome-icon">🎯</div>
                    <h2>환영합니다!</h2>
                    <p>아직 참여한 그룹이 없습니다.<br>새로운 그룹에 참여해서 목표를 달성해보세요!</p>
                    
                    <div class="welcome-features">
                      <div class="feature-item">
                        <div class="feature-icon">👥</div>
                        <div class="feature-text">
                          <h4>함께 성장</h4>
                          <p>같은 목표를 가진 사람들과 함께 동기부여받으세요</p>
                        </div>
                      </div>
                      
                      <div class="feature-item">
                        <div class="feature-icon">📊</div>
                        <div class="feature-text">
                          <h4>진행상황 추적</h4>
                          <p>개인 및 그룹의 달성률을 한눈에 확인하세요</p>
                        </div>
                      </div>
                      
                      <div class="feature-item">
                        <div class="feature-icon">🏆</div>
                        <div class="feature-text">
                          <h4>성취감 극대화</h4>
                          <p>다양한 활동을 통해 성취감을 느껴보세요</p>
                        </div>
                      </div>
                    </div>
                  </div>
                }
                
                <div class="empty-state">
                  @if (!sharedState.hasJoinedGroups()) {
                    <div class="empty-state-actions">
                      <button class="primary-button btn-large" [routerLink]="['/group/join']">
                        <mat-icon>group_add</mat-icon>
                        그룹 참여하기
                      </button>
                      <button class="secondary-button" (click)="onNavigationChange('home')">
                        <mat-icon>home</mat-icon>
                        홈으로 이동
                      </button>
                    </div>
                  } @else {
                    <p>왼쪽 사이드바에서 그룹을 선택하면 활동을 시작할 수 있습니다.</p>
                  }
                </div>
              </div>
=======
              <!-- 그룹/채널 미선택 또는 가입 필요 상태 -->
              @if (sharedState.hasGroups() && sharedState.hasChannels()) {
                <!-- 그룹과 채널이 있지만 선택되지 않은 경우 -->
                <div class="page-placeholder">
                  <h2>그룹을 선택해 주세요</h2>
                  <p>왼쪽 사이드바에서 참여하고 싶은 그룹과 채널을 선택해 보세요.</p>
                </div>
              }
              @else if (sharedState.hasGroups() && !sharedState.hasChannels()) {
                <!-- 그룹은 있지만 채널이 없는 경우 -->
                <div class="page-placeholder">
                  <div class="join-guidance-container">
                    <div class="guidance-icon">📢</div>
                    <h2>채널 가입이 필요합니다</h2>
                    <p>그룹에는 가입하셨지만, 아직 채널에 가입하지 않으셨네요.</p>
                    <p>채널에 가입해야 다른 멤버들과 소통할 수 있습니다.</p>
                    
                    <div class="guidance-actions">
                      <button (click)="onNavigationChange('member')" class="primary-button">
                        채널 가입하기
                      </button>
                      <button (click)="refreshData()" class="secondary-button">
                        새로고침
                      </button>
                    </div>
                    
                    <div class="guidance-tip">
                      <p><strong>💡 팁:</strong> 관리 탭에서 다양한 그룹과 채널을 탐색할 수 있습니다.</p>
                    </div>
                  </div>
                </div>
              }
              @else {
                <!-- 그룹이 없는 경우 -->
                <div class="page-placeholder">
                  <div class="join-guidance-container">
                    <div class="guidance-icon">🚀</div>
                    <h2>첫 그룹에 가입해보세요!</h2>
                    <p>아직 가입한 그룹이 없습니다.</p>
                    <p>관심 있는 그룹에 가입하여 다른 사람들과 목표를 공유하고 함께 성장해보세요!</p>
                    
                    <div class="guidance-actions">
                      <button (click)="onNavigationChange('member')" class="primary-button">
                        그룹 탐색하기
                      </button>
                      <button (click)="refreshData()" class="secondary-button">
                        새로고침
                      </button>
                    </div>
                    
                    <div class="guidance-benefits">
                      <h4>그룹 가입의 장점:</h4>
                      <ul>
                        <li>같은 목표를 가진 사람들과 소통</li>
                        <li>서로 격려하며 동기부여 받기</li>
                        <li>진행 상황 공유 및 피드백</li>
                        <li>다양한 도전과 활동 참여</li>
                      </ul>
                    </div>
                  </div>
                </div>
              }
>>>>>>> fe2059ea
            }
          }
          
          @case ('activity') {
            @if (sharedState.hasJoinedGroups()) {
              <app-activity-dashboard></app-activity-dashboard>
            } @else {
              <!-- 활동 탭이지만 참여한 그룹이 없는 경우 -->
              <div class="page-placeholder">
                <h2>활동 통계</h2>
                <p>그룹에 참여하면 활동 통계를 확인할 수 있습니다.</p>
                <div class="empty-state">
                  <button class="primary-button" [routerLink]="['/group/join']">
                    <mat-icon>group_add</mat-icon>
                    그룹 참여하기
                  </button>
                </div>
              </div>
            }
          }
          
          @case ('member') {
            <app-member-dashboard></app-member-dashboard>
          }
          
          @default {
            <!-- 알 수 없는 탭 - 홈으로 리다이렉트 -->
            <div class="page-placeholder">
              <h2>페이지를 찾을 수 없습니다</h2>
              <p>요청하신 페이지를 찾을 수 없습니다.</p>
              <button (click)="onNavigationChange('home')" class="primary-button">
                홈으로 돌아가기
              </button>
            </div>
          }
        }
      </main>
    </div>
  }

  <!-- 초기화되지 않은 상태 -->
  @else {
    <div class="page-placeholder">
      <div class="initialization-container">
        <div class="loading-spinner"></div>
        <h2>애플리케이션을 시작하는 중...</h2>
        <p>초기 설정을 진행하고 있습니다.</p>
        
        <!-- 초기화 타임아웃 시 재시도 옵션 -->
        <div class="initialization-timeout" 
             [style.display]="'none'"
             #timeoutElement>
          <p>초기화가 오래 걸리고 있습니다.</p>
          <button (click)="refreshData()" class="secondary-button">
            다시 시도
          </button>
        </div>
      </div>
    </div>
  }
</div><|MERGE_RESOLUTION|>--- conflicted
+++ resolved
@@ -105,7 +105,6 @@
               <app-group-dashboard></app-group-dashboard>
             }
             @else {
-<<<<<<< HEAD
               <!-- 그룹/채널 미선택 상태 -->
               <div class="page-placeholder">
                 @if (sharedState.hasJoinedGroups()) {
@@ -164,70 +163,6 @@
                   }
                 </div>
               </div>
-=======
-              <!-- 그룹/채널 미선택 또는 가입 필요 상태 -->
-              @if (sharedState.hasGroups() && sharedState.hasChannels()) {
-                <!-- 그룹과 채널이 있지만 선택되지 않은 경우 -->
-                <div class="page-placeholder">
-                  <h2>그룹을 선택해 주세요</h2>
-                  <p>왼쪽 사이드바에서 참여하고 싶은 그룹과 채널을 선택해 보세요.</p>
-                </div>
-              }
-              @else if (sharedState.hasGroups() && !sharedState.hasChannels()) {
-                <!-- 그룹은 있지만 채널이 없는 경우 -->
-                <div class="page-placeholder">
-                  <div class="join-guidance-container">
-                    <div class="guidance-icon">📢</div>
-                    <h2>채널 가입이 필요합니다</h2>
-                    <p>그룹에는 가입하셨지만, 아직 채널에 가입하지 않으셨네요.</p>
-                    <p>채널에 가입해야 다른 멤버들과 소통할 수 있습니다.</p>
-                    
-                    <div class="guidance-actions">
-                      <button (click)="onNavigationChange('member')" class="primary-button">
-                        채널 가입하기
-                      </button>
-                      <button (click)="refreshData()" class="secondary-button">
-                        새로고침
-                      </button>
-                    </div>
-                    
-                    <div class="guidance-tip">
-                      <p><strong>💡 팁:</strong> 관리 탭에서 다양한 그룹과 채널을 탐색할 수 있습니다.</p>
-                    </div>
-                  </div>
-                </div>
-              }
-              @else {
-                <!-- 그룹이 없는 경우 -->
-                <div class="page-placeholder">
-                  <div class="join-guidance-container">
-                    <div class="guidance-icon">🚀</div>
-                    <h2>첫 그룹에 가입해보세요!</h2>
-                    <p>아직 가입한 그룹이 없습니다.</p>
-                    <p>관심 있는 그룹에 가입하여 다른 사람들과 목표를 공유하고 함께 성장해보세요!</p>
-                    
-                    <div class="guidance-actions">
-                      <button (click)="onNavigationChange('member')" class="primary-button">
-                        그룹 탐색하기
-                      </button>
-                      <button (click)="refreshData()" class="secondary-button">
-                        새로고침
-                      </button>
-                    </div>
-                    
-                    <div class="guidance-benefits">
-                      <h4>그룹 가입의 장점:</h4>
-                      <ul>
-                        <li>같은 목표를 가진 사람들과 소통</li>
-                        <li>서로 격려하며 동기부여 받기</li>
-                        <li>진행 상황 공유 및 피드백</li>
-                        <li>다양한 도전과 활동 참여</li>
-                      </ul>
-                    </div>
-                  </div>
-                </div>
-              }
->>>>>>> fe2059ea
             }
           }
           
