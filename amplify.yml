version: 1
applications:
  - frontend:
      phases:
        preBuild:
          commands:
<<<<<<< HEAD
            - echo "=== Node.js Environment for Angular ==="
            - echo "Target: Angular 20 SPA"
            - echo "Runtime: Node.js $(node --version)"
            - echo "Package Manager: npm $(npm --version)"
            - echo "=== Installing Dependencies ==="
            - echo "Clearing npm cache..."
            - npm cache clean --force
            - echo "Removing any existing node_modules..."
            - rm -rf node_modules
            - echo "Installing dependencies with npm install (instead of ci)..."
            - npm install --no-audit --prefer-offline
            - echo "=== Angular CLI Check ==="
            - npx ng version
            - echo "=== Environment Setup ==="
=======
            - echo "Installing dependencies..."
            - npm ci
>>>>>>> 00e3df4b
            - echo "Creating minimal environment files..."
            # 최소한의 환경 파일 생성 (빌드 에러 방지)
            - |
              cat <<EOF > src/environments/environment.prod.ts
              export const environment = {
                production: true,
<<<<<<< HEAD
                framework: 'Angular',
                version: '20.1.0',
                buildTool: 'esbuild',
                runtime: 'Node.js',
=======
>>>>>>> 00e3df4b
                userPoolId: '',
                userPoolClientId: '',
                identityPoolId: '',
                region: 'ap-northeast-2',
                googleClientId: '',
                apiUrl: '',
                cognitoDomain: '',
                redirectSignIn: '',
                redirectSignOut: ''
              };
              EOF
            # 개발 환경 파일도 생성
            - |
              cat <<EOF > src/environments/environment.ts
              export const environment = {
                production: false,
<<<<<<< HEAD
                framework: 'Angular',
                version: '20.1.0',
                buildTool: 'esbuild',
                runtime: 'Node.js',
=======
>>>>>>> 00e3df4b
                userPoolId: '',
                userPoolClientId: '',
                identityPoolId: '',
                region: 'ap-northeast-2',
                googleClientId: '',
                apiUrl: '',
                cognitoDomain: '',
                redirectSignIn: '',
                redirectSignOut: ''
              };
              EOF
            # AWS exports 파일 생성 (최소 설정)
            - |
              cat <<EOF > src/aws-exports.ts
              const awsconfig = {
                aws_project_region: 'ap-northeast-2',
                aws_cognito_region: 'ap-northeast-2',
                aws_user_pools_id: '',
                aws_user_pools_web_client_id: '',
                aws_cognito_identity_pool_id: '',
                oauth: {},
                aws_cognito_username_attributes: [],
                aws_cognito_social_providers: [],
                aws_cognito_signup_attributes: [],
                aws_cognito_mfa_configuration: 'OFF',
                aws_cognito_password_protection_settings: {
                  passwordPolicyMinLength: 8,
                  passwordPolicyCharacters: []
                },
                aws_cognito_verification_mechanisms: [],
                Auth: {
                  Cognito: {
                    userPoolId: '',
                    userPoolClientId: '',
                    identityPoolId: '',
                    signUpVerificationMethod: 'code' as const,
                    loginWith: {
                      username: false,
                      email: false,
                      phone: false
                    }
                  }
                }
              };
              
              export default awsconfig;
              EOF
        build:
          commands:
<<<<<<< HEAD
            - echo "=== Building Angular Application ==="
            - echo "Using: Angular CLI + esbuild (Node.js)"
            - npm run build -- --configuration production --verbose
            - echo "Angular build completed successfully"
        postBuild:
          commands:
            - echo "=== Custom S3 Deployment ==="
            - echo "Framework: Angular (Node.js based)"
            - echo "Build output: dist/frontend/browser"
            - ls -la dist/frontend/browser/
            - echo "Generated environment files (empty values for now):"
            - cat src/environments/environment.prod.ts
            - echo "=== Deploying to existing S3 bucket ==="
            - echo "Target bucket: project-s3-static"
            - echo "Syncing files with optimized caching..."
            # 정적 자산들 (1년 캐싱)
            - aws s3 sync dist/frontend/browser/ s3://project-s3-static/ --exclude="*.html" --cache-control "public,max-age=31536000,immutable" --delete
            # HTML 파일들 (짧은 캐싱)
            - aws s3 sync dist/frontend/browser/ s3://project-s3-static/ --exclude="*" --include="*.html" --cache-control "public,max-age=0,must-revalidate"
            - echo "Invalidating CloudFront cache..."
            - aws cloudfront create-invalidation --distribution-id E22CPWL5EUIR76 --paths "/*"
            - echo "✅ Deployment to project-s3-static completed!"
      # artifacts 섹션 제거 (수동 S3 배포 사용)
      cache:
        paths:
          - node_modules/**/*
          - .angular/cache/**/*
          - ~/.npm/**/*
=======
            - echo "Building Angular application..."
            - npm run build -- --configuration production
        postBuild:
          commands:
            - echo "Build completed successfully!"
            - echo "Files ready for S3 upload:"
            - ls -la dist/frontend/browser/
            - echo "Generated environment files (empty values for now):"
            - cat src/environments/environment.prod.ts
      artifacts:
        baseDirectory: dist/frontend/browser
        files:
          - '**/*'
      cache:
        paths:
          - node_modules/**/*
          - .angular/cache/**/*
>>>>>>> 00e3df4b
<|MERGE_RESOLUTION|>--- conflicted
+++ resolved
@@ -4,7 +4,6 @@
       phases:
         preBuild:
           commands:
-<<<<<<< HEAD
             - echo "=== Node.js Environment for Angular ==="
             - echo "Target: Angular 20 SPA"
             - echo "Runtime: Node.js $(node --version)"
@@ -19,23 +18,16 @@
             - echo "=== Angular CLI Check ==="
             - npx ng version
             - echo "=== Environment Setup ==="
-=======
-            - echo "Installing dependencies..."
-            - npm ci
->>>>>>> 00e3df4b
             - echo "Creating minimal environment files..."
             # 최소한의 환경 파일 생성 (빌드 에러 방지)
             - |
               cat <<EOF > src/environments/environment.prod.ts
               export const environment = {
                 production: true,
-<<<<<<< HEAD
                 framework: 'Angular',
                 version: '20.1.0',
                 buildTool: 'esbuild',
                 runtime: 'Node.js',
-=======
->>>>>>> 00e3df4b
                 userPoolId: '',
                 userPoolClientId: '',
                 identityPoolId: '',
@@ -52,13 +44,10 @@
               cat <<EOF > src/environments/environment.ts
               export const environment = {
                 production: false,
-<<<<<<< HEAD
                 framework: 'Angular',
                 version: '20.1.0',
                 buildTool: 'esbuild',
                 runtime: 'Node.js',
-=======
->>>>>>> 00e3df4b
                 userPoolId: '',
                 userPoolClientId: '',
                 identityPoolId: '',
@@ -108,7 +97,6 @@
               EOF
         build:
           commands:
-<<<<<<< HEAD
             - echo "=== Building Angular Application ==="
             - echo "Using: Angular CLI + esbuild (Node.js)"
             - npm run build -- --configuration production --verbose
@@ -136,23 +124,4 @@
         paths:
           - node_modules/**/*
           - .angular/cache/**/*
-          - ~/.npm/**/*
-=======
-            - echo "Building Angular application..."
-            - npm run build -- --configuration production
-        postBuild:
-          commands:
-            - echo "Build completed successfully!"
-            - echo "Files ready for S3 upload:"
-            - ls -la dist/frontend/browser/
-            - echo "Generated environment files (empty values for now):"
-            - cat src/environments/environment.prod.ts
-      artifacts:
-        baseDirectory: dist/frontend/browser
-        files:
-          - '**/*'
-      cache:
-        paths:
-          - node_modules/**/*
-          - .angular/cache/**/*
->>>>>>> 00e3df4b
+          - ~/.npm/**/*